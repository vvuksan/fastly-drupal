--- conflicted
+++ resolved
@@ -26,18 +26,17 @@
     _title: 'Webhook'
   requirements:
     _permission: 'administer fastly'
-<<<<<<< HEAD
 fastly.settings.stale_content_options:
   path: '/admin/config/services/fastly/stale-content-options'
   defaults:
     _form: '\Drupal\fastly\Form\StaleContentOptionsForm'
     _title: 'Stale Content Options'
-=======
+  requirements:
+    _permission: 'administer fastly'
 fastly.settings.image_optimizer:
   path: '/admin/config/services/fastly/image-optimizer'
   defaults:
     _form: '\Drupal\fastly\Form\ImageOptimizerForm'
     _title: 'Image Optimizer'
->>>>>>> 58d24280
   requirements:
     _permission: 'administer fastly'