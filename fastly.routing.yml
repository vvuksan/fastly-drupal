fastly.settings:
  path: '/admin/config/services/fastly'
  defaults:
    _form: '\Drupal\fastly\Form\FastlySettingsForm'
    _title: 'Fastly'
  requirements:
    _permission: 'administer fastly'
<<<<<<< HEAD
fastly.settings.webhook:
  path: '/admin/config/services/fastly/webhook'
  defaults:
    _form: '\Drupal\fastly\Form\WebhookForm'
    _title: 'Webhook'
=======
fastly.edge_modules:
  path: '/admin/config/services/fastly/edge-modules'
  defaults:
    _controller: '\Drupal\fastly\Controller\FastlyEdgeModulesController::getEdgeModules'
    _title: 'Fastly Edge Modules'
  requirements:
    _permission: 'administer fastly'
fastly.get_module_form:
  path: '/admin/config/services/fastly/get-module-form/{module}'
  defaults:
    _controller: '\Drupal\fastly\Controller\FastlyEdgeModulesController::getModuleForm'
    _title_callback: '\Drupal\fastly\Controller\FastlyEdgeModulesController::titleCallback'
>>>>>>> 3873b982
  requirements:
    _permission: 'administer fastly'<|MERGE_RESOLUTION|>--- conflicted
+++ resolved
@@ -5,13 +5,6 @@
     _title: 'Fastly'
   requirements:
     _permission: 'administer fastly'
-<<<<<<< HEAD
-fastly.settings.webhook:
-  path: '/admin/config/services/fastly/webhook'
-  defaults:
-    _form: '\Drupal\fastly\Form\WebhookForm'
-    _title: 'Webhook'
-=======
 fastly.edge_modules:
   path: '/admin/config/services/fastly/edge-modules'
   defaults:
@@ -24,6 +17,12 @@
   defaults:
     _controller: '\Drupal\fastly\Controller\FastlyEdgeModulesController::getModuleForm'
     _title_callback: '\Drupal\fastly\Controller\FastlyEdgeModulesController::titleCallback'
->>>>>>> 3873b982
+  requirements:
+    _permission: 'administer fastly'
+fastly.settings.webhook:
+  path: '/admin/config/services/fastly/webhook'
+  defaults:
+    _form: '\Drupal\fastly\Form\WebhookForm'
+    _title: 'Webhook'
   requirements:
     _permission: 'administer fastly'