--- conflicted
+++ resolved
@@ -59,7 +59,12 @@
     webhook_url:
       type: string
       label: 'Webhook URL'
-<<<<<<< HEAD
+    webp:
+      type: boolean
+      label: 'Auto WebP'
+    webp_quality:
+      type: integer
+      label: 'Default WebP (lossy) quality'
 
 fastly.edge_modules.blackfire_integration:
   type: config_object
@@ -213,12 +218,4 @@
             label: 'Source path'
           destination:
             type: string
-            label: 'Destination path'
-=======
-    webp:
-      type: boolean
-      label: 'Auto WebP'
-    webp_quality:
-      type: integer
-      label: 'Default WebP (lossy) quality'
->>>>>>> 396b8016
+            label: 'Destination path'