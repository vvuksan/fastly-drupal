--- conflicted
+++ resolved
@@ -282,23 +282,6 @@
    *
    * @return bool
    *   FALSE if purge failed, TRUE is successful.
-<<<<<<< HEAD
-   *   */
-  public function purgeAll() {
-    if ($this->state->getPurgeCredentialsState()) {
-      try {
-        $response = $this->query('service/' . $this->serviceId . '/purge_all', [], 'POST');
-        $result = $this->json($response);
-        if ($result->status === 'ok') {
-          if ($this->purgeLogging) {
-            $this->logger->info('Successfully purged all on Fastly.');
-          }
-          $this->webhook->sendWebHook($this->t("Successfully purged / invalidated all content on @base_url.", ['@base_url' => $this->baseUrl]), "purge_all");
-          return TRUE;
-        }
-        else {
-          $this->logger->critical('Unable to purge all on Fastly. Response status: %status.', ['%status' => $result['status']]);
-=======
    */
   public function purgeAll($siteOnly = TRUE) {
     if ($siteOnly) {
@@ -312,7 +295,9 @@
           $response = $this->query('service/' . $this->serviceId . '/purge_all', [], 'POST');
           $result = $this->json($response);
           if ($result->status === 'ok') {
-            $this->logger->info('Successfully purged all on Fastly.');
+            if ($this->purgeLogging) {
+              $this->logger->info('Successfully purged all on Fastly.');
+            }
             $this->webhook->sendWebHook($this->t("Successfully purged / invalidated all content on @base_url.", ['@base_url' => $this->baseUrl]), "purge_all");
             return TRUE;
           }
@@ -321,7 +306,6 @@
           }
         } catch (RequestException $e) {
           $this->logger->critical($e->getMessage());
->>>>>>> 458a60b3
         }
       }
       return FALSE;
