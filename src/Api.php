<?php

namespace Drupal\fastly;

use Drupal\Component\Utility\UrlHelper;
use Drupal\Core\Config\ConfigFactoryInterface;
use Drupal\Core\Messenger\Messenger;
use Drupal\Core\StringTranslation\StringTranslationTrait;
use Drupal\fastly\Form\FastlySettingsForm;
use Drupal\fastly\Services\Webhook;
use GuzzleHttp\ClientInterface;
use GuzzleHttp\Exception\RequestException;
use GuzzleHttp\Psr7\Response;
use Psr\Http\Message\ResponseInterface;
use Psr\Log\LoggerInterface;
use Symfony\Component\HttpFoundation\RequestStack;

/**
 * Fastly API for Drupal.
 */
class Api {

  use StringTranslationTrait;

  /**
   * Fastly API Key.
   *
   * @var string
   */
  protected $apiKey;

  /**
   * Fastly Service ID.
   *
   * @var string
   */
  protected $serviceId;

  /**
   * Host of current request.
   *
   * @var string
   */
  protected $baseUrl;

  /**
   * The Fastly logger channel.
   *
   * @var \Psr\Log\LoggerInterface
   */
  protected $logger;

  /**
   * Connect timeout.
   *
   * @var string
   */
  protected $connectTimeout;

  /**
   * The purge method (instant / soft).
   *
   * @var string
   */
  private $purgeMethod;

  /**
   * Fastly state service.
   *
   * @var \Drupal\fastly\State
   */
  protected $state;

  /**
   * Fastly webhook service.
   *
   * @var \Drupal\fastly\Services\Webhook
   */
  protected $webhook;

  /**
<<<<<<< HEAD
   * Messenger.
   *
   * @var \Drupal\Core\Messenger\Messenger
   */
  protected $messenger;
=======
   * CacheTagsHash service.
   *
   * @var \Drupal\fastly\CacheTagsHash
   */
  protected $cacheTagsHash;
>>>>>>> 35ec791f

  /**
   * Constructs a \Drupal\fastly\Api object.
   *
   * @param \Drupal\Core\Config\ConfigFactoryInterface $config_factory
   *   The config.
   * @param string $host
   *   The host to use to talk to the Fastly API.
   * @param \GuzzleHttp\ClientInterface $http_client
   *   The HTTP client.
   * @param \Psr\Log\LoggerInterface $logger
   *   The Fastly logger channel.
   * @param \Drupal\fastly\State $state
   *   The Fastly state service.
   * @param string $connectTimeout
   *   The timeout for connections to the Fastly API.
   * @param \Drupal\fastly\Services\Webhook $webhook
   *   The Fastly webhook service.
   * @param \Symfony\Component\HttpFoundation\RequestStack $requestStack
   *   The request stack object.
   * @param \Drupal\fastly\CacheTagsHash $cache_tags_hash
   *   CacheTagsHash service.
   */
<<<<<<< HEAD
  public function __construct(ConfigFactoryInterface $config_factory, $host, ClientInterface $http_client, LoggerInterface $logger, State $state, $connectTimeout, Webhook $webhook, RequestStack $requestStack, Messenger $messenger) {
=======
  public function __construct(ConfigFactoryInterface $config_factory, $host, ClientInterface $http_client, LoggerInterface $logger, State $state, $connectTimeout, Webhook $webhook, RequestStack $requestStack, CacheTagsHash $cache_tags_hash) {
>>>>>>> 35ec791f

    $config = $config_factory->get('fastly.settings');
    $this->apiKey = getenv('FASTLY_API_TOKEN') ?: $config->get('api_key');
    $this->serviceId = getenv('FASTLY_API_SERVICE') ?: $config->get('service_id');
    $this->purgeMethod = $config->get('purge_method');
    $this->purgeLogging = $config->get('purge_logging');
    $this->connectTimeout = $connectTimeout;
    $this->host = $host;
    $this->httpClient = $http_client;
    $this->logger = $logger;
    $this->state = $state;
    $this->webhook = $webhook;
    $this->baseUrl = $requestStack->getCurrentRequest()->getHost();
<<<<<<< HEAD
    $this->messenger = $messenger;
=======
    $this->cacheTagsHash = $cache_tags_hash;
>>>>>>> 35ec791f
  }

  /**
   * Get API key.
   */
  public function getApiKey() {
    return $this->apiKey;
  }

  /**
   * Set API key.
   *
   * @param string $api_key
   *   Fastly API key.
   */
  public function setApiKey($api_key) {
    $this->apiKey = $api_key;
  }

  /**
   * Set Service Id.
   *
   * @param string $service_id
   *   Fastly Service Id.
   */
  public function setServiceId($service_id) {
    $this->serviceId = $service_id;
  }

  /**
   * Get a single token based on the access_token used in the request..
   */
  public function getToken() {
    $response = $this->query('/tokens/self');
    return $this->json($response);
  }

  /**
   * Gets a list of services for the current customer.
   */
  public function getServices() {
    $response = $this->query('/service');
    return $this->json($response);
  }

  /**
   * Gets Fastly user associated with an API key.
   */
  public function getCurrentUser() {
    $response = $this->query('/current_user');
    return $this->json($response);
  }

  /**
   * Used to validate an API Token's scope for purging capabilities.
   *
   * @return bool
   *   FALSE if any corrupt data is passed or token is inadequate for purging.
   */
  public function validatePurgeToken() {
    try {

      $token = $this->getToken();

      if (!empty($token->scopes)) {
        // GET /tokens/self will return scopes for the passed token, but that
        // alone is not enough to know if a token can perform purge actions.
        // Global scope tokens require the engineer or superuser role.
        $potentially_valid_purge_scopes = 'global';
        // Purge tokens require both purge_all and purge_select.
        $valid_purge_scopes = ['purge_all', 'purge_select'];

        if (array_intersect($valid_purge_scopes, $token->scopes) === $valid_purge_scopes) {
          return TRUE;
        }
        elseif (in_array($potentially_valid_purge_scopes, $token->scopes, TRUE)) {
          try {

            $current_user = $this->getCurrentUser();

            if (!empty($current_user->role)) {
              if ($current_user->role === 'engineer' || $current_user->role === 'superuser') {
                return TRUE;
              }
              elseif ($current_user->role === 'billing' || $current_user->role === 'user') {
                return FALSE;
              }
              else {
                return FALSE;
              }
            }
            else {
              return FALSE;
            }
          }
          catch (\Exception $e) {
            return FALSE;
          }
        }
        else {
          return FALSE;
        }
      }
      else {
        return FALSE;
      }
    }
    catch (\Exception $e) {
      return FALSE;
    }
  }

  /**
   * Used to validate if an Api token has access to a service.
   *
   * @return bool
   *   FALSE if API token does not have access to a provided Service Id.
   */
  public function validateTokenServiceAccess() {
    if (empty($this->serviceId)) {
      return FALSE;
    }

    $token = $this->getToken();

    if (isset($token->services) && empty($token->services)) {
      return TRUE;
    }
    elseif (in_array($this->serviceId, $token->services, TRUE)) {
      return TRUE;
    }
    else {
      return FALSE;
    }
  }

  /**
   * Used to validate API token for purge related scope.
   *
   * @return bool
   *   TRUE if API token is capable of necessary purge actions, FALSE otherwise.
   */
  public function validatePurgeCredentials() {
    if (empty($this->apiKey) || empty($this->serviceId)) {
      return FALSE;
    }
    if ($this->validatePurgeToken() && $this->validateTokenServiceAccess()) {
      return TRUE;
    }
    return FALSE;
  }

  /**
   * Purge whole site/service.
   *
   * @param bool $siteOnly
   *   Set to FALSE if you want to purge entire service otherwise it will purge
   *   entire site only.
   *
   * @return bool
   *   FALSE if purge failed, TRUE is successful.
   */
  public function purgeAll($siteOnly = TRUE) {
    if ($siteOnly) {
      // This will return only hash from FASTLY SITE ID and purge only site id hash.
      $siteId = $this->cacheTagsHash->getSiteId();
      $siteIdHash = $this->cacheTagsHash->hashInput($siteId);
      return $this->purgeKeys([$siteIdHash]);
    }
    else {
      if ($this->state->getPurgeCredentialsState()) {
        try {
          $response = $this->query('service/' . $this->serviceId . '/purge_all', [], 'POST');
          $result = $this->json($response);
          if ($result->status === 'ok') {
            if ($this->purgeLogging) {
              $this->logger->info('Successfully purged all on Fastly.');
            }
            $this->webhook->sendWebHook($this->t("Successfully purged / invalidated all content on @base_url.", ['@base_url' => $this->baseUrl]), "purge_all");
            return TRUE;
          }
          else {
            $this->logger->critical('Unable to purge all on Fastly. Response status: %status.', ['%status' => $result['status']]);
          }
        } catch (RequestException $e) {
          $this->logger->critical($e->getMessage());
        }
      }
      return FALSE;
    }
  }

  /**
   * Performs an actual purge request for the given URL.
   *
   * @param string $url
   *   The full, valid URL to purge.
   *
   * @return bool
   *   FALSE if purge failed or URL is invalid, TRUE is successful.
   */
  public function purgeUrl($url = '') {
    // Validate URL -- this could be improved.
    // $url needs to be URL encoded.
    // Need to make sure we can avoid double encoding.
    if ((strpos($url, 'http') === FALSE) && (strpos($url, 'https') === FALSE)) {
      return FALSE;
    }
    if (!UrlHelper::isValid($url, TRUE)) {
      return FALSE;
    }
    if (strpos($url, ' ') !== FALSE) {
      return FALSE;
    }

    if ($this->state->getPurgeCredentialsState()) {
      try {
        // Use POST to purge/* to handle requests with http scheme securely.
        // See: https://docs.fastly.com/guides/purging/authenticating-api-purge-requests#purging-urls-with-an-api-token
        $response = $this->query('purge/' . $url, [], 'POST');
        $result = $this->json($response);
        if ($result->status === 'ok') {
          if ($this->purgeLogging) {
            $this->logger->info('Successfully purged URL %url. Purge Method: %purge_method.', [
              '%url' => $url,
              '%purge_method' => $this->purgeMethod,
            ]);
          }
          return TRUE;
        }
        else {
          $this->logger->critical('Unable to purge URL %url from Fastly. Purge Method: %purge_method.', [
            '%url' => $url,
            '%purge_method' => $this->purgeMethod,
          ]);
        }
      }
      catch (RequestException $e) {
        $this->logger->critical($e->getMessage());
      }
    }
    return FALSE;
  }

  /**
   * Purge cache by key.
   *
   * @param array $keys
   *   A list of Surrogate Key values; in the case of Drupal: cache tags.
   *
   * @return bool
   *   FALSE if purge failed, TRUE is successful.
   */
  public function purgeKeys(array $keys = []) {
    if ($this->state->getPurgeCredentialsState()) {
      try {
        $response = $this->query('service/' . $this->serviceId . '/purge', [], 'POST', ["Surrogate-Key" => implode(" ", $keys)]);
        $result = $this->json($response);

        if (!empty($result)) {

          $message = $this->t('Successfully purged following key(s) *@keys* on @base_url. Purge Method: @purge_method', [
            '@keys' => implode(" ", $keys),
            '@base_url' => $this->baseUrl,
            '@purge_method' => $this->purgeMethod,
          ]);
          $this->webhook->sendWebHook($message, 'purge_keys');

          if ($this->purgeLogging) {
            $this->logger->info('Successfully purged following key(s) %key. Purge Method: %purge_method.', [
              '%key' => implode(" ", $keys),
              '%purge_method' => $this->purgeMethod,
            ]);
          }
          return TRUE;
        }
        else {

          $message = $this->t('Unable to purge following key(s) * @keys. Purge Method: @purge_method', [
            '@keys' => implode(" ", $keys),
            '@purge_method' => $this->purgeMethod,
          ]);
          $this->webhook->sendWebHook($message, 'purge_keys');

          $this->logger->critical('Unable to purge following key(s) %key from Fastly. Purge Method: %purge_method.', [
            '%key' => implode(" ", $keys),
            '%purge_method' => $this->purgeMethod,
          ]);
        }
      }
      catch (RequestException $e) {
        $this->logger->critical($e->getMessage());
      }
    }
    return FALSE;
  }

  /**
   * Performs http queries to Fastly API server.
   *
   * @param string $uri
   *   The uri to use for the request, appended to the host.
   * @param array $data
   *   (optional) Data to send with the request.
   * @param string $method
   *   (optional) The method to use for the request, defaults to GET.
   * @param array $headers
   *   (optional) An array of headers to send with the request.
   *
   * @return \Psr\Http\Message\ResponseInterface
   *   Response.
   *
   * @throws \GuzzleHttp\Exception\RequestException
   *   RequestException.
   */
  protected function query($uri, array $data = [], $method = 'GET', array $headers = []) {
    $data['connect_timeout'] = $this->connectTimeout;
    try {
      if (empty($data['headers'])) {
        $data['headers'] = $headers;
        $data['headers']['Accept'] = 'application/json';
        $data['headers']['Fastly-Key'] = $this->apiKey;

        // If the module is configured to use soft purging, we need to add
        // the appropriate header.
        if ($this->purgeMethod == FastlySettingsForm::FASTLY_SOFT_PURGE) {
          $data['headers']['Fastly-Soft-Purge'] = 1;
        }
      }
      switch (strtoupper($method)) {
        case 'GET':
          $uri = ltrim($uri, "/");
          return $this->httpClient->request($method, $this->host . $uri, $data);

        case 'POST':
          return $this->httpClient->post($this->host . $uri, $data);

        case 'PURGE':
          return $this->httpClient->request($method, $uri, $data);

        default:
          throw new \Exception('Method :method is not valid for Fastly service.', [
            ':method' => $method,
          ]);
      }
    }
    catch (\Exception $e) {
      $this->messenger->addError($e->getMessage());
      $this->logger->critical($e->getMessage());
    }
    return new Response();
  }

  /**
   * Performs http queries to Fastly API server (VCL related).
   *
   * @param string $uri
   *   The uri to use for the request, appended to the host.
   * @param array $data
   *   (optional) Data to send with the request.
   * @param string $method
   *   (optional) The method to use for the request, defaults to GET.
   * @param array $headers
   *   (optional) An array of headers to send with the request.
   *
   * @return \Psr\Http\Message\ResponseInterface
   *   Response.
   *
   * @throws \GuzzleHttp\Exception\RequestException
   *   RequestException.
   */
  protected function vQuery($uri, array $data = [], $method = 'GET', array $headers = []) {
    try {
      if (empty($data['headers'])) {
        $data['headers'] = $headers;
        $data['headers']['Accept'] = 'application/json';
        $data['headers']['Fastly-Key'] = $this->apiKey;

        // If the module is configured to use soft purging, we need to add
        // the appropriate header.
        if ($this->purgeMethod == FastlySettingsForm::FASTLY_SOFT_PURGE) {
          $data['headers']['Fastly-Soft-Purge'] = 1;
        }
        $data['headers']['http_errors'] = TRUE;
      }
      $uri = ltrim($uri, '/');
      $uri = $this->host . $uri;
      $uri = rtrim($uri, '/');

      switch (strtoupper($method)) {
        case 'GET':
        case 'POST':
        case 'PURGE':
        case 'PUT':
          $data["http_errors"] = FALSE;
          return $this->httpClient->request($method, $uri, $data);

        default:
          throw new \Exception('Method :method is not valid for Fastly service.', [
            ':method' => $method,
          ]);
      }
    }
    catch (\Exception $e) {
      $this->logger->critical($e->getMessage());
    }

    return new Response();
  }

  /**
   * Get JSON from response.
   *
   * @param \Psr\Http\Message\ResponseInterface $response
   *   Response.
   *
   * @return \stdClass
   *   JSON object.
   */
  public function json(ResponseInterface $response) {
    return json_decode($response->getBody());
  }

  /**
   * Wraps query method from this class.
   *
   * @param string $uri
   *   The uri to use for the request, appended to the host.
   * @param array $data
   *   (optional) Data to send with the request.
   * @param string $method
   *   (optional) The method to use for the request, defaults to GET.
   * @param array $headers
   *   (optional) An array of headers to send with the request.
   *
   * @return \Psr\Http\Message\ResponseInterface
   *   Response.
   *
   * @throws \GuzzleHttp\Exception\RequestException
   *   RequestException.
   */
  public function vclQuery($uri, array $data = [], $method = 'GET', array $headers = []) {
    if (empty($data['headers'])) {
      $data['headers'] = $headers;
      $data['headers']['Accept'] = 'application/json';
      $data['headers']['Fastly-Key'] = $this->apiKey;
    }

    if (($method == "POST") || ($method == "PUT")) {
      $data['form_params'] = $data;
    }

    return $this->vQuery($uri, $data, $method, $headers);
  }

  /**
   * Function for testing Fastly API connection.
   *
   * @return array
   *   Returns keyed array with 'status' and 'message' of test connection.
   */
  public function testFastlyApiConnection() {
    if (empty($this->host) || empty($this->serviceId) || empty($this->apiKey)) {
      return [
        'status' => FALSE,
        'message' => $this->t('Please enter credentials first'),
      ];
    }

    $url = '/service/' . $this->serviceId;
    $headers = [
      'Fastly-Key' => $this->apiKey,
      'Accept' => 'application/json',
    ];

    try {
      $message = '';
      $response = $this->vclQuery($url, [], "GET", $headers);

      if ($response->getStatusCode() == "200") {
        $status = TRUE;
        $response_body = json_decode($response->getBody());

        if (!empty($response_body->name)) {
          $args = ['%service_name' => $response_body->name];
          $message = $this->t('Connection Successful on service %service_name', $args);
        }
      }
      else {
        $status = FALSE;
        $response_body = json_decode($response->getBody());

        if (!empty($response_body->name)) {
          $args = [
            '%name]' => $response_body->name,
            '@status' => $response->getStatusCode(),
          ];
          $message = $this->t('Connection not Successful on service %name - @status', $args);
          $this->logger->critical($message);
        }
        else {
          $args = [
            '@status' => $response->getStatusCode(),
          ];
          $message = $this->t('Connection not Successful on service - status : @status', $args);
          $this->logger->critical($message);
        }
      }

      return [
        'status' => $status,
        'message' => $message,
      ];

    }
    catch (Exception $e) {
      return ['status' => FALSE, 'message' => $e->getMessage()];
    }
  }

}<|MERGE_RESOLUTION|>--- conflicted
+++ resolved
@@ -79,19 +79,18 @@
   protected $webhook;
 
   /**
-<<<<<<< HEAD
+   * CacheTagsHash service.
+   *
+   * @var \Drupal\fastly\CacheTagsHash
+   */
+  protected $cacheTagsHash;
+
+  /**
    * Messenger.
    *
    * @var \Drupal\Core\Messenger\Messenger
    */
   protected $messenger;
-=======
-   * CacheTagsHash service.
-   *
-   * @var \Drupal\fastly\CacheTagsHash
-   */
-  protected $cacheTagsHash;
->>>>>>> 35ec791f
 
   /**
    * Constructs a \Drupal\fastly\Api object.
@@ -114,12 +113,10 @@
    *   The request stack object.
    * @param \Drupal\fastly\CacheTagsHash $cache_tags_hash
    *   CacheTagsHash service.
-   */
-<<<<<<< HEAD
-  public function __construct(ConfigFactoryInterface $config_factory, $host, ClientInterface $http_client, LoggerInterface $logger, State $state, $connectTimeout, Webhook $webhook, RequestStack $requestStack, Messenger $messenger) {
-=======
-  public function __construct(ConfigFactoryInterface $config_factory, $host, ClientInterface $http_client, LoggerInterface $logger, State $state, $connectTimeout, Webhook $webhook, RequestStack $requestStack, CacheTagsHash $cache_tags_hash) {
->>>>>>> 35ec791f
+   * @param \Drupal\Core\Messenger\Messenger $messenger
+   *   Messenger service.
+   */
+  public function __construct(ConfigFactoryInterface $config_factory, $host, ClientInterface $http_client, LoggerInterface $logger, State $state, $connectTimeout, Webhook $webhook, RequestStack $requestStack, CacheTagsHash $cache_tags_hash, Messenger $messenger) {
 
     $config = $config_factory->get('fastly.settings');
     $this->apiKey = getenv('FASTLY_API_TOKEN') ?: $config->get('api_key');
@@ -133,11 +130,8 @@
     $this->state = $state;
     $this->webhook = $webhook;
     $this->baseUrl = $requestStack->getCurrentRequest()->getHost();
-<<<<<<< HEAD
+    $this->cacheTagsHash = $cache_tags_hash;
     $this->messenger = $messenger;
-=======
-    $this->cacheTagsHash = $cache_tags_hash;
->>>>>>> 35ec791f
   }
 
   /**
