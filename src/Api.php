<?php

namespace Drupal\fastly;

use Drupal\Component\Utility\UrlHelper;
use Drupal\Core\Config\ConfigFactoryInterface;
use Drupal\fastly\Form\FastlySettingsForm;
use GuzzleHttp\ClientInterface;
use GuzzleHttp\Exception\RequestException;
use GuzzleHttp\Psr7\Response;
use Psr\Http\Message\ResponseInterface;
use Psr\Log\LoggerInterface;

/**
 * Fastly API for Drupal.
 */
class Api {

  /**
   * The Fastly logger channel.
   *
   * @var \Psr\Log\LoggerInterface
   */
  protected $logger;

  /**
   * Connect timeout
   *
   * @var string
   */
  protected $connectTimeout;

  /**
   * The purge method (instant / soft).
   *
   * @var string
   */
  private $purgeMethod;

  /**
   * @var \Drupal\fastly\State
   */
  protected $state;

  /**
   * Constructs a \Drupal\fastly\Api object.
   *
   * @param \Drupal\Core\Config\ConfigFactoryInterface $config_factory
   *   The config.
   * @param string $host
   *   The host to use to talk to the Fastly API.
   * @param \GuzzleHttp\ClientInterface $http_client
   *   The HTTP client.
   * @param \Psr\Log\LoggerInterface $logger
   *   The Fastly logger channel.
   * @param \Drupal\fastly\State $state
   *   Fastly state service for Drupal.
   */
  public function __construct(ConfigFactoryInterface $config_factory, $host, ClientInterface $http_client, LoggerInterface $logger, State $state, $connectTimeout) {

    $config = $config_factory->get('fastly.settings');
    $this->apiKey = $config->get('api_key');
    $this->serviceId = $config->get('service_id');
    $this->purgeMethod = $config->get('purge_method');
<<<<<<< HEAD
    $this->connectTimeout = $connectTimeout;
=======
    $this->webHookURL = $config->get('webhook_url');

>>>>>>> 5938de42
    $this->host = $host;
    $this->httpClient = $http_client;
    $this->logger = $logger;
    $this->state = $state;
  }

  /**
   * Set API key.
   *
   * @paran string $api_key
   *  API key.
   */
  public function setApiKey($api_key) {
    $this->apiKey = $api_key;
  }

  /**
   * Used to validate API key.
   *
   * @return bool
   *   FALSE if any corrupt data is passed or token scope is inadequate.
   */
  public function validateApiKey() {
    try {
      $response = $this->query('tokens/self');
      if ($response->getStatusCode() != 200) {
        return FALSE;
      }
      $json = $this->json($response);
      if (!empty($json->scopes)) {
        // GET /tokens/self will return scopes for the passed token, but that
        // alone is not enough to know if a token can perform purge actions.
        // Global scope tokens require the engineer or superuser role.
        $potentially_valid_purge_scopes = 'global';
        // Purge tokens require both purge_all and purge_select.
        $valid_purge_scopes = ['purge_all', 'purge_select'];

        if (array_intersect($valid_purge_scopes, $json->scopes) === $valid_purge_scopes) {
          return TRUE;
        }
        elseif (in_array($potentially_valid_purge_scopes, $json->scopes, TRUE)) {
          try {
            $response = $this->query('current_user');
            if ($response->getStatusCode() != 200) {
              return FALSE;
            }
            $json = $this->json($response);
            if (!empty($json->role)) {
              if ($json->role === 'engineer' || $json->role === 'superuser') {
                return TRUE;
              }
              elseif ($json->role === 'billing' || $json->role === 'user') {
                return FALSE;
              }
              else {
                return FALSE;
              }
            }
          }
          catch (\Exception $e) {
            return FALSE;
          }
        }
        else {
          return FALSE;
        }
      }
    }
    catch (\Exception $e) {
      return FALSE;
    }
  }

  /**
   * Gets a list of services for the current customer.
   */
  public function getServices() {
    $response = $this->query('/service');
    return $this->json($response);
  }

  /**
   * Purge whole service.
   *
   * @return bool
   *   FALSE if purge failed, TRUE is successful.
   *   */
  public function purgeAll() {
    if ($this->state->getPurgeCredentialsState()) {
      try {
        $response = $this->query('service/' . $this->serviceId . '/purge_all', [], 'POST');
        $result = $this->json($response);
        if ($result->status === 'ok') {
          $this->logger->info('Successfully purged all on Fastly.');
          return TRUE;
        }
        else {
          $this->logger->critical('Unable to purge all on Fastly. Response status: %status.', [
            '%status' => $result['status'],
          ]);
        }
      }
      catch (RequestException $e) {
        $this->logger->critical($e->getMessage());
      }
    }
    return FALSE;
  }

  /**
   * Performs an actual purge request for the given URL.
   *
   * @param string $url
   *   The full, valid URL to purge.
   *
   * @return bool
   *   FALSE if purge failed or URL is invalid, TRUE is successful.
   */
  public function purgeUrl($url = '') {

<<<<<<< HEAD
    // Validate URL -- this could be improved.
    // $url needs to be URL encoded. Need to make sure we can avoid double encoding.
    if ((strpos($url, 'http') === FALSE) && (strpos($url, 'https') === FALSE)) {
      return FALSE;
    }
    if (!UrlHelper::isValid($url, TRUE)) {
      return FALSE;
    }
    if (strpos($url, ' ') !== FALSE) {
      return FALSE;
    }

    if ($this->state->getPurgeCredentialsState()) {
      try {
        // Use POST to purge/* to handle requests with http scheme securely.
        // See: https://docs.fastly.com/guides/purging/authenticating-api-purge-requests#purging-urls-with-an-api-token
        $response = $this->query('purge/' . $url, [], 'POST');
        $result = $this->json($response);
        if ($result->status === 'ok') {
          $this->logger->info('Successfully purged URL %url. Purge Method: %purge_method.', [
            '%url' => $url,
            '%purge_method' => $this->purgeMethod,
          ]);
          return TRUE;
        }
        else {
          $this->logger->critical('Unable to purge URL %url from Fastly. Purge Method: %purge_method.', [
            '%url' => $url,
            '%purge_method' => $this->purgeMethod,
          ]);
        }
      }
      catch (RequestException $e) {
        $this->logger->critical($e->getMessage());
      }
    }
    return FALSE;
=======
  /**
   * Performs an actual purge request for the given path.
   */
  protected function purgeQuery($path) {
    drupal_http_request(url($path, ['absolute' => TRUE]), [
      'headers' => [
        'Host' => $_SERVER['HTTP_HOST'],
      ],
      'method' => 'PURGE',
    ]);
    if ( $this->webHookURL != "" ) {
      $this->sendWebHook('Purged ' . $path);
    }
>>>>>>> 5938de42
  }

  /**
   * Purge cache by key.
   *
   * @param array $keys
   *   A list of Surrogate Key values; in the case of Drupal: cache tags.
   *
   * @return bool
   *   FALSE if purge failed, TRUE is successful.
   */
  public function purgeKeys(array $keys = []) {
    if ($this->state->getPurgeCredentialsState()) {
      try {
        $response = $this->query('service/' . $this->serviceId . '/purge', [], 'POST', ["Surrogate-Key" => join(" ", $keys)]);
        $result = $this->json($response);
<<<<<<< HEAD
        if (count($result) > 0) {
          $this->logger->info('Successfully purged key(s) %key. Purge Method: %purge_method.', [
            '%key' => join(" ", $keys),
=======
        if ( count($result) > 0 ) {

          if ( $this->webHookURL != "" ) {
            $this->sendWebHook('Successfully purged following key(s) *' . join(" ", $keys) . "* on *http://" . $_SERVER['HTTP_HOST'] . "*. Purge Method: " . $this->purgeMethod);
          }
          $this->logger->info('Successfully purged following key(s) %key. Purge Method: %purge_method.', [
            '%key' =>  join(" ", $keys),
>>>>>>> 5938de42
            '%purge_method' => $this->purgeMethod,
          ]);
          return TRUE;
        }
        else {
<<<<<<< HEAD
          $this->logger->critical('Unable to purge key(s) %key from Fastly. Purge Method: %purge_method.', [
=======
          if ( $this->webHookURL != "" ) {
            $this->sendWebHook('Unable to purge following key(s) *' . join(" ", $keys) . ". Purge Method: " . $this->purgeMethod);
          }
          $this->logger->critical('Unable to purge the key %key was purged from Fastly. Purge Method: %purge_method.', [
>>>>>>> 5938de42
            '%key' => join(" ", $keys),
            '%purge_method' => $this->purgeMethod,
          ]);
        }
      }
      catch (RequestException $e) {
        $this->logger->critical($e->getMessage());
      }
    }
    return FALSE;
  }

  /**
   * Performs http queries to Fastly API server.
   *
   * @param string $uri
   *   The uri to use for the request, appended to the host.
   * @param array $data
   *   (optional) Data to send with the request.
   * @param string $method
   *   (optional) The method to use for the request, defaults to GET.
   * @param array $headers
   *   (optional) An array of headers to send with the request.
   *
   * @return \Psr\Http\Message\ResponseInterface
   *   Response.
   *
   * @throws \GuzzleHttp\Exception\RequestException
   *   RequestException.
   */
  protected function query($uri, array $data = [], $method = 'GET', array $headers = []) {
    $data['connect_timeout'] = $this->connectTimeout;
    try {
      if (empty($data['headers'])) {
        $data['headers'] = $headers;
        $data['headers']['Accept'] = 'application/json';
        $data['headers']['Fastly-Key'] = $this->apiKey;

        // If the module is configured to use soft purging, we need to add
        // the appropriate header.
        if ($this->purgeMethod == FastlySettingsForm::FASTLY_SOFT_PURGE) {
          $data['headers']['Fastly-Soft-Purge'] = 1;
        }
      }
      switch (strtoupper($method)) {
        case 'GET':
          $uri = ltrim($uri, "/");
          return $this->httpClient->request($method, $this->host . $uri, $data);

        case 'POST':
          return $this->httpClient->post($this->host . $uri, $data);

        case 'PURGE':
          return $this->httpClient->request($method, $uri, $data);
        default:
          throw new \Exception('Method :method is not valid for Fastly service.', [
            ':method' => $method,
          ]);
      }
    }
    catch (\Exception $e) {
      $this->logger->critical($e->getMessage());
    }
    return new Response();
  }

  /**
   * Performs http queries to Fastly API server (VCL related).
   *
   * @param string $uri
   *   The uri to use for the request, appended to the host.
   * @param array $data
   *   (optional) Data to send with the request.
   * @param string $method
   *   (optional) The method to use for the request, defaults to GET.
   * @param array $headers
   *   (optional) An array of headers to send with the request.
   *
   * @return \Psr\Http\Message\ResponseInterface
   *   Response.
   *
   * @throws \GuzzleHttp\Exception\RequestException
   *   RequestException.
   */
  protected function VQuery($uri, array $data = [], $method = 'GET', array $headers = []) {
    try {
      if (empty($data['headers'])) {
        $data['headers'] = $headers;
        $data['headers']['Accept'] = 'application/json';
        $data['headers']['Fastly-Key'] = $this->apiKey;

        // If the module is configured to use soft purging, we need to add
        // the appropriate header.
        if ($this->purgeMethod == FastlySettingsForm::FASTLY_SOFT_PURGE) {
          $data['headers']['Fastly-Soft-Purge'] = 1;
        }
      }
      $uri = ltrim($uri, '/');
      $uri = $this->host.$uri;

      switch (strtoupper($method)) {
        case 'GET':
        case 'POST':
        case 'PURGE':
        case 'PUT':
          return $this->httpClient->request($method, $uri, $data);

        default:
          throw new \Exception('Method :method is not valid for Fastly service.', [
            ':method' => $method,
          ]);
      }
    }
    catch (\Exception $e) {
      $this->logger->critical($e->getMessage());
    }

    return new Response();
  }

  /**
   * Get JSON from response.
   *
   * @param \Psr\Http\Message\ResponseInterface $response
   *   Response.
   *
   * @return \stdClass
   *   JSON object.
   */
  public function json(ResponseInterface $response) {
    return json_decode($response->getBody());
  }

<<<<<<< HEAD
  /**
   * Used to validate API token for purge related scope.
   *
   * @return bool
   *   TRUE if API token is capable of necessary purge actions, FALSE otherwise.
   */
  public function validatePurgeCredentials($apiKey = '') {
    if (empty($apiKey)) {
      return FALSE;
    }
    $this->setApiKey($apiKey);
    return $this->validateApiKey();
  }

  /**
   * Wraps query method from this class
   *
   * @param string $uri
   *   The uri to use for the request, appended to the host.
   * @param array $data
   *   (optional) Data to send with the request.
   * @param string $method
   *   (optional) The method to use for the request, defaults to GET.
   * @param array $headers
   *   (optional) An array of headers to send with the request.
   *
   * @return \Psr\Http\Message\ResponseInterface
   *   Response.
   *
   * @throws \GuzzleHttp\Exception\RequestException
   *   RequestException.
   */
  public function vclQuery($uri, array $data = [], $method = 'GET', array $headers = []) {
    if (empty($data['headers'])) {
      $data['headers'] = $headers;
      $data['headers']['Accept'] = 'application/json';
      $data['headers']['Fastly-Key'] = $this->apiKey;
    }

    if($method == "POST") {
      $data['form_params'] = $data;
    }

    return $this->VQuery($uri, $data, $method, $headers);
  }

  /**
   * Function for testing Fastly API connection
   *
   * @return array
   */
  public function testFastlyApiConnection() {

    if (empty($this->host) || empty($this->serviceId) || empty($this->apiKey)) {
      return ['status' => false, 'message' => 'Please enter credentials first'];
    }

    $url = '/service/' . $this->serviceId;
    $headers = [
      'Fastly-Key' => $this->apiKey,
      'Accept' => 'application/json'
    ];
    try {

      $response = $this->vclQuery($url, [], "GET", $headers);

      if ($response->getStatusCode() == "200") {
        $status = true;
        $response_body = json_decode($response->getBody());
        $service_name = $response_body->name;
        $message = 'Connection Successful on service *' . $service_name . "*";
      } else {
        $status = false;
        $response_body = json_decode($response->getBody());
        $service_name = $response_body->name;
        $message = 'Connection not Successful on service *' . $service_name . "*" . " status : " . $response->getStatusCode();
        $this->logger->critical($message);
      }

      return ['status' => $status, 'message' => $message];

    } catch (Exception $e) {

      return ['status' => false, 'message' => $e->getMessage()];
    }
=======
  public function sendWebHook($message)
  {
    $text =  $message;
    $headers = [
      'Content-type: application/json'
    ];

    $body = [
      "text"  =>  $text,
      "username" => "fastly-drupal-bot",
      "icon_emoji"=> ":drupal:"
    ];

    return $this->httpClient->post($this->webHookURL, array ("headers" => $headers, "json" => $body));
>>>>>>> 5938de42
  }

}<|MERGE_RESOLUTION|>--- conflicted
+++ resolved
@@ -62,12 +62,8 @@
     $this->apiKey = $config->get('api_key');
     $this->serviceId = $config->get('service_id');
     $this->purgeMethod = $config->get('purge_method');
-<<<<<<< HEAD
     $this->connectTimeout = $connectTimeout;
-=======
     $this->webHookURL = $config->get('webhook_url');
-
->>>>>>> 5938de42
     $this->host = $host;
     $this->httpClient = $http_client;
     $this->logger = $logger;
@@ -187,8 +183,6 @@
    *   FALSE if purge failed or URL is invalid, TRUE is successful.
    */
   public function purgeUrl($url = '') {
-
-<<<<<<< HEAD
     // Validate URL -- this could be improved.
     // $url needs to be URL encoded. Need to make sure we can avoid double encoding.
     if ((strpos($url, 'http') === FALSE) && (strpos($url, 'https') === FALSE)) {
@@ -226,7 +220,8 @@
       }
     }
     return FALSE;
-=======
+  }
+
   /**
    * Performs an actual purge request for the given path.
    */
@@ -240,7 +235,6 @@
     if ( $this->webHookURL != "" ) {
       $this->sendWebHook('Purged ' . $path);
     }
->>>>>>> 5938de42
   }
 
   /**
@@ -257,11 +251,7 @@
       try {
         $response = $this->query('service/' . $this->serviceId . '/purge', [], 'POST', ["Surrogate-Key" => join(" ", $keys)]);
         $result = $this->json($response);
-<<<<<<< HEAD
-        if (count($result) > 0) {
-          $this->logger->info('Successfully purged key(s) %key. Purge Method: %purge_method.', [
-            '%key' => join(" ", $keys),
-=======
+
         if ( count($result) > 0 ) {
 
           if ( $this->webHookURL != "" ) {
@@ -269,20 +259,17 @@
           }
           $this->logger->info('Successfully purged following key(s) %key. Purge Method: %purge_method.', [
             '%key' =>  join(" ", $keys),
->>>>>>> 5938de42
+
             '%purge_method' => $this->purgeMethod,
           ]);
           return TRUE;
         }
         else {
-<<<<<<< HEAD
-          $this->logger->critical('Unable to purge key(s) %key from Fastly. Purge Method: %purge_method.', [
-=======
+
           if ( $this->webHookURL != "" ) {
             $this->sendWebHook('Unable to purge following key(s) *' . join(" ", $keys) . ". Purge Method: " . $this->purgeMethod);
           }
           $this->logger->critical('Unable to purge the key %key was purged from Fastly. Purge Method: %purge_method.', [
->>>>>>> 5938de42
             '%key' => join(" ", $keys),
             '%purge_method' => $this->purgeMethod,
           ]);
@@ -416,7 +403,6 @@
     return json_decode($response->getBody());
   }
 
-<<<<<<< HEAD
   /**
    * Used to validate API token for purge related scope.
    *
@@ -502,9 +488,9 @@
 
       return ['status' => false, 'message' => $e->getMessage()];
     }
-=======
-  public function sendWebHook($message)
-  {
+  }
+
+  public function sendWebHook($message) {
     $text =  $message;
     $headers = [
       'Content-type: application/json'
@@ -517,7 +503,5 @@
     ];
 
     return $this->httpClient->post($this->webHookURL, array ("headers" => $headers, "json" => $body));
->>>>>>> 5938de42
-  }
-
-}+  }
+}
