--- conflicted
+++ resolved
@@ -3,7 +3,6 @@
 namespace Drupal\fastly\Form;
 
 use Drupal\Core\Ajax\AjaxResponse;
-use Drupal\Core\Ajax\CssCommand;
 use Drupal\Core\Ajax\HtmlCommand;
 use Drupal\Core\Config\ConfigFactoryInterface;
 use Drupal\Core\Form\ConfigFormBase;
@@ -147,8 +146,6 @@
     ];
 
 
-
-
     $form['purge']['purge_method'] = [
       '#type' => 'radios',
       '#title' => $this->t('Purge method'),
@@ -166,11 +163,25 @@
       '#open' => TRUE,
     ];
 
+    $form['stale_content']['stale_while_revalidate'] = [
+      '#type' => 'checkbox',
+      '#title' => $this->t('Stale while revalidate'),
+      '#description' => $this->t("Activate the stale-while-revalidate tag for serving stale content if the origin server becomes unavailable."),
+      '#default_value' => $config->get('stale_while_revalidate'),
+    ];
+
     $form['stale_content']['stale_while_revalidate_value'] = [
       '#type' => 'number',
-      '#title' => $this->t('Stale while revalidate'),
       '#description' => $this->t('The number in seconds to show stale content while cache revalidation.'),
       '#default_value' => $config->get('stale_while_revalidate_value') ?: 604800,
+      '#states' => [
+        'visible' => [
+          ':input[name="stale_while_revalidate"]' => ['checked' => true],
+        ],
+        'required' => [
+          ':input[name="stale_while_revalidate"]' => ['checked' => false],
+        ],
+      ],
     ];
 
     $form['stale_content']['stale_if_error'] = [
@@ -186,7 +197,7 @@
       '#default_value' => $config->get('stale_if_error_value') ?: 604800,
       '#states' => [
         'visible' => [
-          ':input[name="stale_if_error"]' => ['checked' => TRUE],
+          ':input[name="stale_if_error"]' => ['checked' => true],
         ],
         'required' => [
           ':input[name="stale_if_error"]' => ['checked' => false],
@@ -194,8 +205,14 @@
       ],
     ];
 
-<<<<<<< HEAD
-    $form['vcl_snippets'] = [
+    $form['vcl'] = [
+      '#type' => 'details',
+      '#title' => $this->t('VCL update options'),
+      '#open' => TRUE,
+    ];
+
+
+    $form['vcl']['vcl_snippets'] = [
       '#type' => 'button',
       '#value' => $this->t('Update Fastly VCL with latest'),
       '#required' => false,
@@ -213,34 +230,11 @@
     ];
 
 
-    $form['vcl_snippets']['activate'] = [
+    $form['vcl']['vcl_snippets']['activate'] = [
       '#type' => 'checkbox',
       '#title' => $this->t('Activate version on vcl upload'),
       '#default_value' => 1,
       '#attributes' => array('checked' => 'checked')
-=======
-    $form['vcl'] = [
-      '#type' => 'details',
-      '#title' => $this->t('VCL update options'),
-      '#open' => TRUE,
-    ];
-
-    $form['vcl']['vcl_snippets'] = [
-      '#type' => 'button',
-      '#value' => $this->t('Update vcl'),
-      '#required' => false,
-      '#description' => t("Upload vcl"),
-      '#ajax' => [
-        'callback' => '::uploadVcls',
-        'event' => 'click',
-      ],
-    ];
-
-
-    $form['vcl']['vcl_snippets']['activate'] = [
-      '#type' => 'checkbox',
-      '#title' => $this->t('Activate version on vcl upload'),
->>>>>>> 8d00a6d2
     ];
 
     return parent::buildForm($form, $form_state);
@@ -273,6 +267,7 @@
       ->set('api_key', $form_state->getValue('api_key'))
       ->set('service_id', $form_state->getValue('service_id'))
       ->set('purge_method', $form_state->getValue('purge_method'))
+      ->set('stale_while_revalidate', $form_state->getValue('stale_while_revalidate'))
       ->set('stale_while_revalidate_value', $form_state->getValue('stale_while_revalidate_value'))
       ->set('stale_if_error', $form_state->getValue('stale_if_error'))
       ->set('stale_if_error_value', $form_state->getValue('stale_if_error_value'))
@@ -314,13 +309,9 @@
    */
   public function uploadVcls($form, FormStateInterface $form_state) {
     $activate = $form_state->getValue("activate");
-<<<<<<< HEAD
     $response = new AjaxResponse();
     $message = $this->vclHandler->execute($activate);
     $response->addCommand(new HtmlCommand('.email-valid-message', $message));
     return $response;
-=======
-    return (array) $this->vclHandler->execute($activate);
->>>>>>> 8d00a6d2
   }
 }