<?php

namespace Drupal\fastly\Form;

use Drupal\Core\Config\ConfigFactoryInterface;
use Drupal\Core\Form\ConfigFormBase;
use Drupal\Core\Form\FormStateInterface;
use Drupal\fastly\Api;
use Drupal\fastly\State;
use Drupal\fastly\VclHandler;
use Symfony\Component\DependencyInjection\ContainerInterface;

/**
 * Defines a form to configure module settings.
 */
class FastlySettingsForm extends ConfigFormBase {

  /**
   * Constants for the values of instant and soft purge methods.
   */
  const FASTLY_INSTANT_PURGE = 'instant';
  const FASTLY_SOFT_PURGE = 'soft';

  /**
   * The Fastly API.
   *
   * @var \Drupal\fastly\Api
   */
  protected $api;

  /**
   * VclHandler.
   *
   * @var \Drupal\fastly\VclHandler
   */
  protected $vclHandler;

  /**
   * @var \Drupal\fastly\State
   */
  protected $state;

  /**
   * Constructs a \Drupal\fastly\Form object.
   *
   * @param \Drupal\Core\Config\ConfigFactoryInterface $config_factory
   *   The factory for configuration objects.
   * @param \Drupal\fastly\Api $api
   *   Fastly API for Drupal.
   * @param \Drupal\fastly\State $state
   *   Fastly state service for Drupal.
   * @param \Drupal\fastly\VclHandler
   *   Vcl handler
   */
  public function __construct(ConfigFactoryInterface $config_factory, Api $api, State $state, VclHandler $vclHandler) {
    parent::__construct($config_factory);
    $this->api = $api;
    $this->state = $state;
    $this->vclHandler = $vclHandler;
  }

  /**
   * {@inheritdoc}
   */
  public static function create(ContainerInterface $container) {
    return new static(
      $container->get('config.factory'),
      $container->get('fastly.api'),
      $container->get('fastly.state'),
      $container->get('fastly.vclhandler')
    );
  }

  /**
   * {@inheritdoc}
   */
  public function getFormId() {
    return 'fastly_settings';
  }

  /**
   * {@inheritdoc}
   */
  protected function getEditableConfigNames() {
    return ['fastly.settings'];
  }

  /**
   * {@inheritdoc}
   */
  public function buildForm(array $form, FormStateInterface $form_state) {
    $config = $this->config('fastly.settings');

    $api_key = count($form_state->getValues()) ? $form_state->getValue('api_key') : $config->get('api_key');
    $form['api_key'] = [
      '#type' => 'textfield',
      '#title' => $this->t('API key'),
      '#default_value' => $api_key,
      '#required' => TRUE,
      '#description' => t("You can find your personal API tokens on your Fastly Account Settings page. See <a 
href='https://docs.fastly.com/guides/account-management-and-security/using-api-tokens'>using API tokens</a> for more information. It is recommended that the token 
you provide has at least <em>global:read</em>, <em>purge_select</em>, and <em>purge_all</em> scopes. If you don't have an account yet, please visit <a 
href='https://www.fastly.com/signup'>https://www.fastly.com/signup</a> on Fastly."),
      // Update the listed services whenever the API key is modified.
      '#ajax' => [
        'callback' => '::updateServices',
        'wrapper' => 'edit-service-wrapper',
        'event' => 'change',
      ],
    ];

    $service_options = $this->getServiceOptions($api_key);
    $form['service_id'] = [
      '#type' => 'select',
      '#title' => $this->t('Service'),
      '#options' => $service_options,
      '#empty_option' => $this->t('- Select -'),
      '#default_value' => $config->get('service_id'),
      '#required' => TRUE,
      '#description' => t('A Service represents the configuration for your website to be served through Fastly.'),
      // Hide while no API key is set.
      '#states' => [
        'invisible' => [
          'input[name="api_key"]' => ['empty' => TRUE],
        ],
      ],
      '#prefix' => '<div id="edit-service-wrapper">',
      '#suffix' => '</div>',
    ];

    $form['purge_method'] = [
      '#type' => 'radios',
      '#title' => $this->t('Purge method'),
      '#description' => $this->t("Switch between Fastly's Instant-Purge and Soft-Purge methods."),
      '#default_value' => $config->get('purge_method') ?: self::FASTLY_INSTANT_PURGE,
      '#options' => [
        self::FASTLY_INSTANT_PURGE => $this->t('Use instant purge'),
        self::FASTLY_SOFT_PURGE => $this->t('Use soft purge'),
      ],
    ];

    $form['purge'] = [
      '#type' => 'details',
      '#title' => $this->t('Purge options'),
      '#open' => TRUE,
      '#states' => [
        'required' => [
          ':input[name="purge_method"]' => ['value' => [self::FASTLY_SOFT_PURGE, self::FASTLY_INSTANT_PURGE]],
        ],
      ],
    ];

    $form['purge']['stale_while_revalidate_value'] = [
      '#type' => 'number',
      '#title' => $this->t('Stale while revalidate'),
      '#description' => $this->t('The number in seconds to show stale content while cache revalidation.'),
      '#default_value' => $config->get('stale_while_revalidate_value') ?: 604800,
    ];

    $form['purge']['stale_if_error'] = [
      '#type' => 'checkbox',
      '#title' => $this->t('Stale if error'),
      '#description' => $this->t("Activate the stale-if-error tag for serving stale content if the origin server becomes unavailable."),
      '#default_value' => $config->get('stale_if_error'),
    ];

    $form['purge']['stale_if_error_value'] = [
      '#type' => 'number',
      '#description' => $this->t('The number in seconds to show stale content if the origin server becomes unavailable.'),
      '#default_value' => $config->get('stale_if_error_value') ?: 604800,
      '#states' => [
        'visible' => [
          ':input[name="stale_if_error"]' => ['checked' => FALSE],
        ],
        'required' => [
          ':input[name="stale_if_error"]' => ['checked' => TRUE],
        ],
      ],
    ];

    $form['vcl_snippets'] = [
      '#type' => 'button',
      '#value' => $this->t('Update vcl'),
      '#required' => false,
      '#description' => t("Upload vcl"),
      '#ajax' => [
        'callback' => '::uploadVcls',
        'event' => 'click',
      ],
    ];


    $form['vcl_snippets']['activate'] = [
      '#type' => 'checkbox',
      '#title' => $this->t('Activate version on vcl upload'),
    ];

    return parent::buildForm($form, $form_state);
  }

  /**
   * Handles changing the API key.
   */
  public function updateServices($form, FormStateInterface $form_state) {
    return $form['service_id'];
  }

  /**
   * {@inheritdoc}
   */
  public function validateForm(array &$form, FormStateInterface $form_state) {
    if (!$this->api->validatePurgeCredentials($form_state->getValue('api_key'))) {
      $form_state->setErrorByName('api_key', $this->t('Invalid API token. Make sure the token you are trying has at least <em>global:read</em>, <em>purge_all</em>, and <em>purge_all</em> scopes.'));
    }
  }

  /**
   * {@inheritdoc}
   */
  public function submitForm(array &$form, FormStateInterface $form_state) {
    // Set purge credentials state to TRUE if we have made it this far.
    $this->state->setPurgeCredentialsState(TRUE);

    $this->config('fastly.settings')
      ->set('api_key', $form_state->getValue('api_key'))
      ->set('service_id', $form_state->getValue('service_id'))
      ->set('purge_method', $form_state->getValue('purge_method'))
      ->set('stale_while_revalidate_value', $form_state->getValue('stale_while_revalidate_value'))
      ->set('stale_if_error', $form_state->getValue('stale_if_error'))
      ->set('stale_if_error_value', $form_state->getValue('stale_if_error_value'))
      ->save();

    parent::submitForm($form, $form_state);
  }

  /**
   * Retrieves options for the Fastly service.
   *
   * @param string $api_key
   *   API key.
   *
   * @return array
   *   Array of service ids mapped to service names.
   */
  protected function getServiceOptions($api_key) {
    if (empty($this->api->apiKey)) {
      return [];
    }

    $services = $this->api->getServices();
    $service_options = [];
    foreach ($services as $service) {
      $service_options[$service->id] = $service->name;
    }

    ksort($service_options);
    return $service_options;
  }
<<<<<<< HEAD

  /**
   * Upload Vcls
   *
   * @param $form
   * @param FormStateInterface $form_state
   * @return array
   */
  public function uploadVcls($form, FormStateInterface $form_state) {
    $activate = $form_state->getValue("activate");
    return (array) $this->vclHandler->execute($activate);
  }
=======
>>>>>>> f9ee491a
}<|MERGE_RESOLUTION|>--- conflicted
+++ resolved
@@ -256,7 +256,6 @@
     ksort($service_options);
     return $service_options;
   }
-<<<<<<< HEAD
 
   /**
    * Upload Vcls
@@ -269,6 +268,4 @@
     $activate = $form_state->getValue("activate");
     return (array) $this->vclHandler->execute($activate);
   }
-=======
->>>>>>> f9ee491a
 }